/*
 * Copyright 1999-2018 Alibaba Group Holding Ltd.
 *
 * Licensed under the Apache License, Version 2.0 (the "License");
 * you may not use this file except in compliance with the License.
 * You may obtain a copy of the License at
 *
 *      http://www.apache.org/licenses/LICENSE-2.0
 *
 * Unless required by applicable law or agreed to in writing, software
 * distributed under the License is distributed on an "AS IS" BASIS,
 * WITHOUT WARRANTIES OR CONDITIONS OF ANY KIND, either express or implied.
 * See the License for the specific language governing permissions and
 * limitations under the License.
 */
package com.alibaba.nacos.client.config.impl;

import com.alibaba.nacos.api.PropertyKeyConst;
import com.alibaba.nacos.api.common.Constants;
import com.alibaba.nacos.api.config.listener.Listener;
import com.alibaba.nacos.api.exception.NacosException;
import com.alibaba.nacos.client.config.common.GroupKey;
import com.alibaba.nacos.client.config.filter.impl.ConfigFilterChainManager;
import com.alibaba.nacos.client.config.http.HttpAgent;
import com.alibaba.nacos.client.config.impl.HttpSimpleClient.HttpResult;
import com.alibaba.nacos.client.config.utils.ContentUtils;
import com.alibaba.nacos.client.config.utils.MD5;
import com.alibaba.nacos.client.monitor.MetricsMonitor;
import com.alibaba.nacos.client.utils.LogUtils;
import com.alibaba.nacos.client.utils.ParamUtil;
import com.alibaba.nacos.client.utils.StringUtils;
<<<<<<< HEAD
import com.alibaba.nacos.client.utils.TemplateUtils;
import org.apache.commons.lang3.math.NumberUtils;
=======
import com.alibaba.nacos.client.utils.TenantUtil;
>>>>>>> 78a4f0c3
import org.slf4j.Logger;

import java.io.File;
import java.io.IOException;
import java.net.HttpURLConnection;
import java.net.URLDecoder;
<<<<<<< HEAD
import java.util.ArrayList;
import java.util.Arrays;
import java.util.Collections;
import java.util.HashMap;
import java.util.LinkedList;
import java.util.List;
import java.util.Map;
import java.util.Properties;
import java.util.Random;
import java.util.concurrent.Callable;
import java.util.concurrent.CopyOnWriteArraySet;
import java.util.concurrent.ExecutorService;
import java.util.concurrent.Executors;
import java.util.concurrent.ScheduledExecutorService;
import java.util.concurrent.ThreadFactory;
import java.util.concurrent.TimeUnit;
import java.util.concurrent.atomic.AtomicInteger;
=======
import java.util.*;
import java.util.concurrent.*;
>>>>>>> 78a4f0c3
import java.util.concurrent.atomic.AtomicReference;

import static com.alibaba.nacos.api.common.Constants.LINE_SEPARATOR;
import static com.alibaba.nacos.api.common.Constants.WORD_SEPARATOR;

/**
 * Longpolling
 *
 * @author Nacos
 */
public class ClientWorker {

    private static final Logger LOGGER = LogUtils.logger(ClientWorker.class);

    public void addListeners(String dataId, String group, List<? extends Listener> listeners) {
        group = null2defaultGroup(group);
        CacheData cache = addCacheDataIfAbsent(dataId, group);
        for (Listener listener : listeners) {
            cache.addListener(listener);
        }
    }

    public void removeListener(String dataId, String group, Listener listener) {
        group = null2defaultGroup(group);
        CacheData cache = getCache(dataId, group);
        if (null != cache) {
            cache.removeListener(listener);
            if (cache.getListeners().isEmpty()) {
                removeCache(dataId, group);
            }
        }
    }

    public void addTenantListeners(String dataId, String group, List<? extends Listener> listeners) {
        group = null2defaultGroup(group);
        String tenant = agent.getTenant();
        CacheData cache = addCacheDataIfAbsent(dataId, group, tenant);
        for (Listener listener : listeners) {
            cache.addListener(listener);
        }
    }

    public void removeTenantListener(String dataId, String group, Listener listener) {
        group = null2defaultGroup(group);
        String tenant = agent.getTenant();
        CacheData cache = getCache(dataId, group, tenant);
        if (null != cache) {
            cache.removeListener(listener);
            if (cache.getListeners().isEmpty()) {
                removeCache(dataId, group, tenant);
            }
        }
    }

    void removeCache(String dataId, String group) {
        String groupKey = GroupKey.getKey(dataId, group);
        synchronized (cacheMap) {
            Map<String, CacheData> copy = new HashMap<String, CacheData>(cacheMap.get());
            copy.remove(groupKey);
            cacheMap.set(copy);
        }
        LOGGER.info("[{}] [unsubscribe] {}", agent.getName(), groupKey);

        MetricsMonitor.getListenConfigCountMonitor().set(cacheMap.get().size());
    }

    void removeCache(String dataId, String group, String tenant) {
        String groupKey = GroupKey.getKeyTenant(dataId, group, tenant);
        synchronized (cacheMap) {
            Map<String, CacheData> copy = new HashMap<String, CacheData>(cacheMap.get());
            copy.remove(groupKey);
            cacheMap.set(copy);
        }
        LOGGER.info("[{}] [unsubscribe] {}", agent.getName(), groupKey);

        MetricsMonitor.getListenConfigCountMonitor().set(cacheMap.get().size());
    }

    public CacheData addCacheDataIfAbsent(String dataId, String group) {
        CacheData cache = getCache(dataId, group);
        if (null != cache) {
            return cache;
        }

        String key = GroupKey.getKey(dataId, group);
        cache = new CacheData(configFilterChainManager, agent.getName(), dataId, group);

        synchronized (cacheMap) {
            CacheData cacheFromMap = getCache(dataId, group);
            // multiple listeners on the same dataid+group and race condition,so double check again
            //other listener thread beat me to set to cacheMap
            if (null != cacheFromMap) {
                cache = cacheFromMap;
                //reset so that server not hang this check
                cache.setInitializing(true);
            } else {
                int taskId = cacheMap.get().size() / (int) ParamUtil.getPerTaskConfigSize();
                cache.setTaskId(taskId);
            }

            Map<String, CacheData> copy = new HashMap<String, CacheData>(cacheMap.get());
            copy.put(key, cache);
            cacheMap.set(copy);
        }

        LOGGER.info("[{}] [subscribe] {}", agent.getName(), key);

        MetricsMonitor.getListenConfigCountMonitor().set(cacheMap.get().size());

        return cache;
    }

    public CacheData addCacheDataIfAbsent(String dataId, String group, String tenant) {
        CacheData cache = getCache(dataId, group, tenant);
        if (null != cache) {
            return cache;
        }
        String key = GroupKey.getKeyTenant(dataId, group, tenant);
        cache = new CacheData(configFilterChainManager, agent.getName(), dataId, group, tenant);
        synchronized (cacheMap) {
            CacheData cacheFromMap = getCache(dataId, group, tenant);
            // multiple listeners on the same dataid+group and race condition,so
            // double check again
            // other listener thread beat me to set to cacheMap
            if (null != cacheFromMap) {
                cache = cacheFromMap;
                // reset so that server not hang this check
                cache.setInitializing(true);
            }

            Map<String, CacheData> copy = new HashMap<String, CacheData>(cacheMap.get());
            copy.put(key, cache);
            cacheMap.set(copy);
        }
        LOGGER.info("[{}] [subscribe] {}", agent.getName(), key);

        MetricsMonitor.getListenConfigCountMonitor().set(cacheMap.get().size());

        return cache;
    }

    public CacheData getCache(String dataId, String group) {
        return getCache(dataId, group, TenantUtil.getUserTenantForAcm());
    }

    public CacheData getCache(String dataId, String group, String tenant) {
        if (null == dataId || null == group) {
            throw new IllegalArgumentException();
        }
        return cacheMap.get().get(GroupKey.getKeyTenant(dataId, group, tenant));
    }

    public String getServerConfig(String dataId, String group, String tenant, long readTimeout)
        throws NacosException {
        if (StringUtils.isBlank(group)) {
            group = Constants.DEFAULT_GROUP;
        }

        HttpResult result = null;
        try {
            List<String> params = null;
            if (StringUtils.isBlank(tenant)) {
                params = Arrays.asList("dataId", dataId, "group", group);
            } else {
                params = Arrays.asList("dataId", dataId, "group", group, "tenant", tenant);
            }
            result = agent.httpGet(Constants.CONFIG_CONTROLLER_PATH, null, params, agent.getEncode(), readTimeout);
        } catch (IOException e) {
            String message = String.format(
                "[%s] [sub-server] get server config exception, dataId=%s, group=%s, tenant=%s", agent.getName(),
                dataId, group, tenant);
            LOGGER.error(message, e);
            throw new NacosException(NacosException.SERVER_ERROR, e.getMessage());
        }

        switch (result.code) {
            case HttpURLConnection.HTTP_OK:
                LocalConfigInfoProcessor.saveSnapshot(agent.getName(), dataId, group, tenant, result.content);
                return result.content;
            case HttpURLConnection.HTTP_NOT_FOUND:
                LocalConfigInfoProcessor.saveSnapshot(agent.getName(), dataId, group, tenant, null);
                return null;
            case HttpURLConnection.HTTP_CONFLICT: {
                LOGGER.error(
                    "[{}] [sub-server-error] get server config being modified concurrently, dataId={}, group={}, "
                        + "tenant={}", agent.getName(), dataId, group, tenant);
                throw new NacosException(NacosException.CONFLICT,
                    "data being modified, dataId=" + dataId + ",group=" + group + ",tenant=" + tenant);
            }
            case HttpURLConnection.HTTP_FORBIDDEN: {
                LOGGER.error("[{}] [sub-server-error] no right, dataId={}, group={}, tenant={}", agent.getName(), dataId,
                    group, tenant);
                throw new NacosException(result.code, result.content);
            }
            default: {
                LOGGER.error("[{}] [sub-server-error]  dataId={}, group={}, tenant={}, code={}", agent.getName(), dataId,
                    group, tenant, result.code);
                throw new NacosException(result.code,
                    "http error, code=" + result.code + ",dataId=" + dataId + ",group=" + group + ",tenant=" + tenant);
            }
        }
    }

    private void checkLocalConfig(CacheData cacheData) {
        final String dataId = cacheData.dataId;
        final String group = cacheData.group;
        final String tenant = cacheData.tenant;
        File path = LocalConfigInfoProcessor.getFailoverFile(agent.getName(), dataId, group, tenant);

        // 没有 -> 有
        if (!cacheData.isUseLocalConfigInfo() && path.exists()) {
            String content = LocalConfigInfoProcessor.getFailover(agent.getName(), dataId, group, tenant);
            String md5 = MD5.getInstance().getMD5String(content);
            cacheData.setUseLocalConfigInfo(true);
            cacheData.setLocalConfigInfoVersion(path.lastModified());
            cacheData.setContent(content);

            LOGGER.warn("[{}] [failover-change] failover file created. dataId={}, group={}, tenant={}, md5={}, content={}",
                agent.getName(), dataId, group, tenant, md5, ContentUtils.truncateContent(content));
            return;
        }

        // 有 -> 没有。不通知业务监听器，从server拿到配置后通知。
        if (cacheData.isUseLocalConfigInfo() && !path.exists()) {
            cacheData.setUseLocalConfigInfo(false);
            LOGGER.warn("[{}] [failover-change] failover file deleted. dataId={}, group={}, tenant={}", agent.getName(),
                dataId, group, tenant);
            return;
        }

        // 有变更
        if (cacheData.isUseLocalConfigInfo() && path.exists()
            && cacheData.getLocalConfigInfoVersion() != path.lastModified()) {
            String content = LocalConfigInfoProcessor.getFailover(agent.getName(), dataId, group, tenant);
            String md5 = MD5.getInstance().getMD5String(content);
            cacheData.setUseLocalConfigInfo(true);
            cacheData.setLocalConfigInfoVersion(path.lastModified());
            cacheData.setContent(content);
            LOGGER.warn("[{}] [failover-change] failover file changed. dataId={}, group={}, tenant={}, md5={}, content={}",
                agent.getName(), dataId, group, tenant, md5, ContentUtils.truncateContent(content));
            return;
        }
    }

    private String null2defaultGroup(String group) {
        return (null == group) ? Constants.DEFAULT_GROUP : group.trim();
    }

    public void checkConfigInfo() {
        // 分任务
        int listenerSize = cacheMap.get().size();
        // 向上取整为批数
        int longingTaskCount = (int) Math.ceil(listenerSize / ParamUtil.getPerTaskConfigSize());
        if (longingTaskCount > currentLongingTaskCount) {
            for (int i = (int) currentLongingTaskCount; i < longingTaskCount; i++) {
                // 要判断任务是否在执行 这块需要好好想想。 任务列表现在是无序的。变化过程可能有问题
                executorService.execute(new LongPollingRunnable(i));
            }
            currentLongingTaskCount = longingTaskCount;
        }
    }

    /**
     * 从Server获取值变化了的DataID列表。返回的对象里只有dataId和group是有效的。 保证不返回NULL。
     */
    List<String> checkUpdateDataIds(List<CacheData> cacheDatas, List<String> inInitializingCacheList) throws IOException {
        StringBuilder sb = new StringBuilder();
        for (CacheData cacheData : cacheDatas) {
            if (!cacheData.isUseLocalConfigInfo()) {
                sb.append(cacheData.dataId).append(WORD_SEPARATOR);
                sb.append(cacheData.group).append(WORD_SEPARATOR);
                if (StringUtils.isBlank(cacheData.tenant)) {
                    sb.append(cacheData.getMd5()).append(LINE_SEPARATOR);
                } else {
                    sb.append(cacheData.getMd5()).append(WORD_SEPARATOR);
                    sb.append(cacheData.getTenant()).append(LINE_SEPARATOR);
                }
                if (cacheData.isInitializing()) {
                    // cacheData 首次出现在cacheMap中&首次check更新
                    inInitializingCacheList
                        .add(GroupKey.getKeyTenant(cacheData.dataId, cacheData.group, cacheData.tenant));
                }
            }
        }
        boolean isInitializingCacheList = !inInitializingCacheList.isEmpty();
        return checkUpdateConfigStr(sb.toString(), isInitializingCacheList);
    }

    /**
     * 从Server获取值变化了的DataID列表。返回的对象里只有dataId和group是有效的。 保证不返回NULL。
     */
    List<String> checkUpdateConfigStr(String probeUpdateString, boolean isInitializingCacheList) throws IOException {

        List<String> params = Arrays.asList(Constants.PROBE_MODIFY_REQUEST, probeUpdateString);

        // Take a custom timeout parameter to circumvent network errors caused by network latency

        List<String> headers = new ArrayList<String>(2);
        headers.add("Long-Pulling-Timeout");
        headers.add("" + timeout);

        // told server do not hang me up if new initializing cacheData added in
        if (isInitializingCacheList) {
            headers.add("Long-Pulling-Timeout-No-Hangup");
            headers.add("true");
        }

        if (StringUtils.isBlank(probeUpdateString)) {
            return Collections.emptyList();
        }

        try {
            HttpResult result = agent.httpPost(Constants.CONFIG_CONTROLLER_PATH + "/listener", headers, params,
                agent.getEncode(), timeout);

            if (HttpURLConnection.HTTP_OK == result.code) {
                setHealthServer(true);
                return parseUpdateDataIdResponse(result.content);
            } else {
                setHealthServer(false);
                LOGGER.error("[{}] [check-update] get changed dataId error, code: {}", agent.getName(), result.code);
            }
        } catch (IOException e) {
            setHealthServer(false);
            LOGGER.error("[" + agent.getName() + "] [check-update] get changed dataId exception", e);
            throw e;
        }
        return Collections.emptyList();
    }

    /**
     * 从HTTP响应拿到变化的groupKey。保证不返回NULL。
     */
    private List<String> parseUpdateDataIdResponse(String response) {
        if (StringUtils.isBlank(response)) {
            return Collections.emptyList();
        }

        try {
            response = URLDecoder.decode(response, "UTF-8");
        } catch (Exception e) {
            LOGGER.error("[" + agent.getName() + "] [polling-resp] decode modifiedDataIdsString error", e);
        }

        List<String> updateList = new LinkedList<String>();

        for (String dataIdAndGroup : response.split(LINE_SEPARATOR)) {
            if (!StringUtils.isBlank(dataIdAndGroup)) {
                String[] keyArr = dataIdAndGroup.split(WORD_SEPARATOR);
                String dataId = keyArr[0];
                String group = keyArr[1];
                if (keyArr.length == 2) {
                    updateList.add(GroupKey.getKey(dataId, group));
                    LOGGER.info("[{}] [polling-resp] config changed. dataId={}, group={}", agent.getName(), dataId, group);
                } else if (keyArr.length == 3) {
                    String tenant = keyArr[2];
                    updateList.add(GroupKey.getKeyTenant(dataId, group, tenant));
                    LOGGER.info("[{}] [polling-resp] config changed. dataId={}, group={}, tenant={}", agent.getName(),
                        dataId, group, tenant);
                } else {
                    LOGGER.error("[{}] [polling-resp] invalid dataIdAndGroup error {}", agent.getName(), dataIdAndGroup);
                }
            }
        }
        return updateList;
    }

    @SuppressWarnings("PMD.ThreadPoolCreationRule")
    public ClientWorker(final HttpAgent agent, final ConfigFilterChainManager configFilterChainManager, final Properties properties) {
        this.agent = agent;
        this.configFilterChainManager = configFilterChainManager;

        // Initialize the timeout parameter

        init(properties);

        executor = Executors.newScheduledThreadPool(1, new ThreadFactory() {
            @Override
            public Thread newThread(Runnable r) {
                Thread t = new Thread(r);
                t.setName("com.alibaba.nacos.client.Worker." + agent.getName());
                t.setDaemon(true);
                return t;
            }
        });

        executorService = Executors.newScheduledThreadPool(Integer.MAX_VALUE, new ThreadFactory() {
            @Override
            public Thread newThread(Runnable r) {
                Thread t = new Thread(r);
                t.setName("com.alibaba.nacos.client.Worker.longPolling." + agent.getName());
                t.setDaemon(true);
                return t;
            }
        });

        executor.scheduleWithFixedDelay(new Runnable() {
            @Override
            public void run() {
                try {
                    checkConfigInfo();
                } catch (Throwable e) {
                    LOGGER.error("[" + agent.getName() + "] [sub-check] rotate check error", e);
                }
            }
        }, 1L, 10L, TimeUnit.MILLISECONDS);
    }

    private void init(Properties properties) {

        timeout = NumberUtils.toInt(properties.getProperty(PropertyKeyConst.CONFIG_LONG_POLL_TIMEOUT), Constants.CONFIG_LONG_POLL_TIMEOUT);

        taskPenaltyTime = NumberUtils.toInt(properties.getProperty(PropertyKeyConst.CONFIG_RETRY_TIME), Constants.CONFIG_RETRY_TIME);
    }

    class LongPollingRunnable implements Runnable {
        private int taskId;

        public LongPollingRunnable(int taskId) {
            this.taskId = taskId;
        }

        @Override
        public void run() {

            List<CacheData> cacheDatas = new ArrayList<CacheData>();
            List<String> inInitializingCacheList = new ArrayList<String>();
            try {
                // check failover config
                for (CacheData cacheData : cacheMap.get().values()) {
                    if (cacheData.getTaskId() == taskId) {
                        cacheDatas.add(cacheData);
                        try {
                            checkLocalConfig(cacheData);
                            if (cacheData.isUseLocalConfigInfo()) {
                                cacheData.checkListenerMd5();
                            }
                        } catch (Exception e) {
                            LOGGER.error("get local config info error", e);
                        }
                    }
                }

                // check server config
                List<String> changedGroupKeys = checkUpdateDataIds(cacheDatas, inInitializingCacheList);

                for (String groupKey : changedGroupKeys) {
                    String[] key = GroupKey.parseKey(groupKey);
                    String dataId = key[0];
                    String group = key[1];
                    String tenant = null;
                    if (key.length == 3) {
                        tenant = key[2];
                    }
                    try {
                        String content = getServerConfig(dataId, group, tenant, 3000L);
                        CacheData cache = cacheMap.get().get(GroupKey.getKeyTenant(dataId, group, tenant));
                        cache.setContent(content);
                        LOGGER.info("[{}] [data-received] dataId={}, group={}, tenant={}, md5={}, content={}",
                            agent.getName(), dataId, group, tenant, cache.getMd5(),
                            ContentUtils.truncateContent(content));
                    } catch (NacosException ioe) {
                        String message = String.format(
                            "[%s] [get-update] get changed config exception. dataId=%s, group=%s, tenant=%s",
                            agent.getName(), dataId, group, tenant);
                        LOGGER.error(message, ioe);
                    }
                }
                for (CacheData cacheData : cacheDatas) {
                    if (!cacheData.isInitializing() || inInitializingCacheList
                        .contains(GroupKey.getKeyTenant(cacheData.dataId, cacheData.group, cacheData.tenant))) {
                        cacheData.checkListenerMd5();
                        cacheData.setInitializing(false);
                    }
                }
                inInitializingCacheList.clear();

                executorService.execute(this);

            } catch (Throwable e) {

                // If the rotation training task is abnormal, the next execution time of the task will be punished
                LOGGER.error("longPolling error : ", e);
                executorService.schedule(this, taskPenaltyTime, TimeUnit.MILLISECONDS);
            }
        }
    }

    // =================

    public boolean isHealthServer() {
        return isHealthServer;
    }

    private void setHealthServer(boolean isHealthServer) {
        this.isHealthServer = isHealthServer;
    }

    final ScheduledExecutorService executor;
    final ScheduledExecutorService executorService;

    /**
     * groupKey -> cacheData
     */
    AtomicReference<Map<String, CacheData>> cacheMap = new AtomicReference<Map<String, CacheData>>(
        new HashMap<String, CacheData>());

    HttpAgent agent;
    ConfigFilterChainManager configFilterChainManager;
    private boolean isHealthServer = true;
    private long timeout;
    private volatile double currentLongingTaskCount = 0;
    private int taskPenaltyTime;
}<|MERGE_RESOLUTION|>--- conflicted
+++ resolved
@@ -29,19 +29,14 @@
 import com.alibaba.nacos.client.utils.LogUtils;
 import com.alibaba.nacos.client.utils.ParamUtil;
 import com.alibaba.nacos.client.utils.StringUtils;
-<<<<<<< HEAD
-import com.alibaba.nacos.client.utils.TemplateUtils;
 import org.apache.commons.lang3.math.NumberUtils;
-=======
 import com.alibaba.nacos.client.utils.TenantUtil;
->>>>>>> 78a4f0c3
 import org.slf4j.Logger;
 
 import java.io.File;
 import java.io.IOException;
 import java.net.HttpURLConnection;
 import java.net.URLDecoder;
-<<<<<<< HEAD
 import java.util.ArrayList;
 import java.util.Arrays;
 import java.util.Collections;
@@ -50,19 +45,10 @@
 import java.util.List;
 import java.util.Map;
 import java.util.Properties;
-import java.util.Random;
-import java.util.concurrent.Callable;
-import java.util.concurrent.CopyOnWriteArraySet;
-import java.util.concurrent.ExecutorService;
 import java.util.concurrent.Executors;
 import java.util.concurrent.ScheduledExecutorService;
 import java.util.concurrent.ThreadFactory;
 import java.util.concurrent.TimeUnit;
-import java.util.concurrent.atomic.AtomicInteger;
-=======
-import java.util.*;
-import java.util.concurrent.*;
->>>>>>> 78a4f0c3
 import java.util.concurrent.atomic.AtomicReference;
 
 import static com.alibaba.nacos.api.common.Constants.LINE_SEPARATOR;
@@ -449,7 +435,7 @@
             }
         });
 
-        executorService = Executors.newScheduledThreadPool(Integer.MAX_VALUE, new ThreadFactory() {
+        executorService = Executors.newScheduledThreadPool(Runtime.getRuntime().availableProcessors(), new ThreadFactory() {
             @Override
             public Thread newThread(Runnable r) {
                 Thread t = new Thread(r);
